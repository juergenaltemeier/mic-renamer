"""Table widget with drag and drop support."""

import os
from PySide6.QtWidgets import (
    QTableWidget,
    QTableWidgetItem,
    QHeaderView,
    QApplication,
    QAbstractItemView,
)
from PySide6.QtGui import QPalette

# QItemSelectionModel and QItemSelection are in QtCore, not QtWidgets
from PySide6.QtCore import Qt, QTimer, QItemSelectionModel, QItemSelection, QEvent, Signal
from importlib import resources

from ...logic.settings import ItemSettings
from ...logic.tag_loader import load_tags
from ...logic.tag_service import extract_tags_from_name, extract_suffix_from_name
from ...logic.heic_converter import convert_heic
from ...utils.meta_utils import get_capture_date

ROLE_SETTINGS = Qt.UserRole + 1


class DragDropTableWidget(QTableWidget):
    """Table widget supporting drag-and-drop and multi-select."""

    pathsAdded = Signal(int)
    def __init__(self, parent=None):
        super().__init__(parent)
        self._updating_checks = False
        self.mode = "normal"
        self.setColumnCount(5)
        self.setHorizontalHeaderLabels(
            ["", "Filename", "Tags", "Date", "Suffix"]
        )
        header = self.horizontalHeader()
        header.setSectionResizeMode(0, QHeaderView.ResizeToContents)
        header.setSectionResizeMode(1, QHeaderView.Interactive)
        header.setSectionResizeMode(2, QHeaderView.Interactive)
        header.setSectionResizeMode(3, QHeaderView.ResizeToContents)
        header.setSectionResizeMode(4, QHeaderView.ResizeToContents)
        header.setStretchLastSection(True)
        header.sectionDoubleClicked.connect(self.on_header_double_clicked)
        self.setSortingEnabled(True)
        self.sortByColumn(1, Qt.AscendingOrder)
        self.setHorizontalScrollMode(QAbstractItemView.ScrollPerPixel)
        self.setAcceptDrops(True)
        self.setSelectionBehavior(QTableWidget.SelectRows)
        self.setSelectionMode(QTableWidget.ExtendedSelection)
        self.setEditTriggers(QAbstractItemView.NoEditTriggers)
        self.verticalHeader().setSectionResizeMode(QHeaderView.Fixed)
        self.verticalHeader().setDefaultSectionSize(24)
        self.itemSelectionChanged.connect(self.sync_check_column)
        self.itemChanged.connect(self.handle_item_changed)
        self._selection_before_edit: list[int] = []
        self._initial_columns = False
        QTimer.singleShot(0, self.set_equal_column_widths)

        # allow intercepting clicks for single-click editing
        self.viewport().installEventFilter(self)

        logo = resources.files("mic_renamer") / "favicon.png"
        if logo.is_file():
            style = (
                "QTableWidget::viewport{"
                f"background-image:url('{logo.as_posix()}');"
                "background-repeat:no-repeat;"
                "background-position:center;}"
            )
            self.setStyleSheet(style)

    def set_mode(self, mode: str) -> None:
        """Switch table headers for the given mode."""
        self.mode = mode
        if mode == "position":
            self.setHorizontalHeaderLabels([
                "", "Filename", "Pos", "Date", "Suffix"
            ])
            self.setColumnHidden(3, True)
        elif mode == "pa_mat":
            self.setHorizontalHeaderLabels([
                "", "Filename", "PA_MAT", "Date", "Suffix"
            ])
            self.setColumnHidden(3, True)
        else:
            self.setHorizontalHeaderLabels(
                ["", "Filename", "Tags", "Date", "Suffix"]
            )
            self.setColumnHidden(3, False)
        for row in range(self.rowCount()):
            item1 = self.item(row, 1)
            if not item1:
                continue
            settings: ItemSettings = item1.data(ROLE_SETTINGS)
            if not settings:
                continue
            if mode == "position":
                pos_item = self.item(row, 2)
                if pos_item:
                    pos_item.setText(settings.position)
                    pos_item.setToolTip(settings.position)
                suf_item = self.item(row, 4)
                if suf_item:
                    suf_item.setText(settings.suffix)
                    suf_item.setToolTip(settings.suffix)
            elif mode == "pa_mat":
                mat_item = self.item(row, 2)
                if mat_item:
                    mat_item.setText(settings.pa_mat)
                    mat_item.setToolTip(settings.pa_mat)
                suf_item = self.item(row, 4)
                if suf_item:
                    suf_item.setText(settings.suffix)
                    suf_item.setToolTip(settings.suffix)
            else:
                tags_item = self.item(row, 2)
                if tags_item:
                    text = ",".join(sorted(settings.tags))
                    tags_item.setText(text)
                    tags_item.setToolTip(text)
                date_item = self.item(row, 3)
                if date_item:
                    date_item.setText(settings.date)
                    date_item.setToolTip(settings.date)
                suf_item = self.item(row, 4)
                if suf_item:
                    suf_item.setText(settings.suffix)
                    suf_item.setToolTip(settings.suffix)

    def set_equal_column_widths(self):
        if self._initial_columns:
            return
        self._initial_columns = True
        header = self.horizontalHeader()
        total = self.viewport().width() - header.sectionSize(0)
        if total <= 0:
            return
        w = total // 4
        for i in range(1, 5):
            self.setColumnWidth(i, w)

    # ------------------------------------------------------------------
    # Event filter to enable single-click editing without losing
    # the current multi-row selection.
    # ------------------------------------------------------------------
    def eventFilter(self, source, event):
        if source is self.viewport() and event.type() == QEvent.MouseButtonPress:
            index = self.indexAt(event.pos())
            if index.isValid():
                col = index.column()
                edit_cols = [2, 4]
                if col in edit_cols:
                    rows = [idx.row() for idx in self.selectionModel().selectedRows()]
                    if len(rows) > 1 and index.row() in rows:
                        self._selection_before_edit = rows
                        QTimer.singleShot(0, lambda r=rows: self._restore_selection(r))
                    else:
                        self._selection_before_edit = rows
                    QTimer.singleShot(0, lambda idx=index: self.edit(idx))
        return super().eventFilter(source, event)

    def _restore_selection(self, rows: list[int]):
        if not rows:
            return
        sm = self.selectionModel()
        sm.clearSelection()
        for r in rows:
            idx = self.model().index(r, 0)
            sm.select(idx, QItemSelectionModel.Select | QItemSelectionModel.Rows)
        self.sync_check_column()

    def on_header_double_clicked(self, index: int):
        header = self.horizontalHeader()
        new_width = header.sizeHintForColumn(index)
        header.resizeSection(index, new_width)

    def dragEnterEvent(self, event):
        if event.mimeData().hasUrls():
            event.acceptProposedAction()
        else:
            super().dragEnterEvent(event)

    def dragMoveEvent(self, event):
        if event.mimeData().hasUrls():
            event.acceptProposedAction()
        else:
            super().dragMoveEvent(event)

    def dropEvent(self, event):
        if event.mimeData().hasUrls():
            paths = []
            for url in event.mimeData().urls():
                path = url.toLocalFile()
                if os.path.isfile(path):
                    ext = os.path.splitext(path)[1].lower()
                    if ext in ItemSettings.ACCEPT_EXTENSIONS:
                        paths.append(path)
            self.add_paths(paths)
            event.acceptProposedAction()
        else:
            super().dropEvent(event)

    def add_paths(self, paths: list[str]):
        tags_info = {}
        try:
            tags_info = load_tags()
        except Exception:
            tags_info = {}
        added = 0
        for path in paths:
            path = convert_heic(path)
            duplicate = False
            for row in range(self.rowCount()):
                item = self.item(row, 1)
                if item and item.data(Qt.UserRole) == path:
                    duplicate = True
                    break
            if duplicate:
                continue
            row = self.rowCount()
            self.insertRow(row)
            check_item = QTableWidgetItem()
            check_item.setFlags(Qt.ItemIsUserCheckable | Qt.ItemIsEnabled)
            check_item.setCheckState(Qt.Unchecked)
            fname_item = QTableWidgetItem(os.path.basename(path))
            fname_item.setData(Qt.UserRole, path)
            palette = QApplication.palette()
            fname_item.setBackground(palette.color(QPalette.Base))
            fname_item.setForeground(palette.color(QPalette.Text))

            tags = set()
            try:
                tags = extract_tags_from_name(path, tags_info.keys())
            except Exception:
                tags = set()
            suffix = ""
            try:
                suffix = extract_suffix_from_name(path, tags_info.keys())
            except Exception:
                suffix = ""
            date = get_capture_date(path)
            size_bytes = os.path.getsize(path)
            settings = ItemSettings(
                path,
                tags=tags,
                suffix=suffix,
                date=date,
                size_bytes=size_bytes,
                compressed_bytes=size_bytes,
            )
            fname_item.setData(ROLE_SETTINGS, settings)

            tags_item = QTableWidgetItem(",".join(sorted(tags)))
            date_item = QTableWidgetItem(date)
            suffix_item = QTableWidgetItem(suffix)
            tags_item.setToolTip(",".join(sorted(tags)))
            date_item.setToolTip(date)
            suffix_item.setToolTip(suffix)
            self.setItem(row, 0, check_item)
            self.setItem(row, 1, fname_item)
            self.setItem(row, 2, tags_item)
            self.setItem(row, 3, date_item)
            self.setItem(row, 4, suffix_item)
            added += 1
        if self.rowCount() > 0 and not self.selectionModel().hasSelection():
            self.selectRow(0)
        if added:
            self.sortByColumn(1, Qt.AscendingOrder)
            self.pathsAdded.emit(added)

    def sync_check_column(self):
        selected = {idx.row() for idx in self.selectionModel().selectedRows()}
        self._updating_checks = True
        for row in range(self.rowCount()):
            item = self.item(row, 0)
            if not item:
                continue
            item.setCheckState(Qt.Checked if row in selected else Qt.Unchecked)
        self._updating_checks = False

    def handle_item_changed(self, item: QTableWidgetItem):
        if self._updating_checks or item.column() != 0:
            return
        row = item.row()
        index = self.model().index(row, 0)
        mods = QApplication.keyboardModifiers()
        if mods & Qt.ShiftModifier and self.selectionModel().hasSelection():
            cur = self.selectionModel().currentIndex().row()
            start = min(cur, row)
            end = max(cur, row)
            selection = QItemSelection(
                self.model().index(start, 0),
                self.model().index(end, self.columnCount() - 1),
            )
            command = (
                QItemSelectionModel.Select
                if item.checkState() == Qt.Checked
                else QItemSelectionModel.Deselect
            )
            self.selectionModel().select(
                selection, command | QItemSelectionModel.Rows
            )
        else:
            if item.checkState() == Qt.Checked:
                self.selectionModel().select(
                    index,
                    QItemSelectionModel.Select | QItemSelectionModel.Rows,
                )
            else:
                self.selectionModel().select(
                    index,
                    QItemSelectionModel.Deselect | QItemSelectionModel.Rows,
                )

    def mousePressEvent(self, event):
        index = self.indexAt(event.pos())
        if index.isValid():
            if index.column() == 4 or (
                index.column() == 2 and self.mode == "normal"
            ):
                self._selection_before_edit = [
                    idx.row() for idx in self.selectionModel().selectedRows()
                ]
        super().mousePressEvent(event)

    def keyPressEvent(self, event):  # noqa: D401
        """Start editing via keyboard and move to the next row on Enter."""
        index = self.currentIndex()
        edit_cols = {2, 4}

<<<<<<< HEAD
        if index.isValid() and index.column() in edit_cols:
            if event.key() in (Qt.Key_Return, Qt.Key_Enter):
                row_before = index.row()
                col = index.column()
                super().keyPressEvent(event)
                # Qt sometimes moves to the next row automatically
                if self.currentRow() == row_before and row_before < self.rowCount() - 1:
                    next_row = row_before + 1
                    self.setCurrentCell(next_row, col)
                    self.selectRow(next_row)
=======

        if index.isValid() and index.column() in edit_cols:
            if event.key() in (Qt.Key_Return, Qt.Key_Enter):
                row = index.row()
                col = index.column()
                super().keyPressEvent(event)
                if row < self.rowCount() - 1:
                    self.setCurrentCell(row + 1, col)
                    self.selectRow(row + 1)
>>>>>>> 40ded903
                return

            if self.state() != QAbstractItemView.EditingState and event.text():
                rows = [idx.row() for idx in self.selectionModel().selectedRows()]
                if len(rows) > 1 and index.row() in rows:
                    self._selection_before_edit = rows
                    QTimer.singleShot(0, lambda r=rows: self._restore_selection(r))
                else:
                    self._selection_before_edit = rows
                self.edit(index)
<<<<<<< HEAD
                super().keyPressEvent(event)
                return

=======
                editor = QApplication.focusWidget()
                if editor and editor is not self:
                    QApplication.sendEvent(editor, event)
                return
>>>>>>> 40ded903
        super().keyPressEvent(event)<|MERGE_RESOLUTION|>--- conflicted
+++ resolved
@@ -330,7 +330,6 @@
         index = self.currentIndex()
         edit_cols = {2, 4}
 
-<<<<<<< HEAD
         if index.isValid() and index.column() in edit_cols:
             if event.key() in (Qt.Key_Return, Qt.Key_Enter):
                 row_before = index.row()
@@ -341,17 +340,6 @@
                     next_row = row_before + 1
                     self.setCurrentCell(next_row, col)
                     self.selectRow(next_row)
-=======
-
-        if index.isValid() and index.column() in edit_cols:
-            if event.key() in (Qt.Key_Return, Qt.Key_Enter):
-                row = index.row()
-                col = index.column()
-                super().keyPressEvent(event)
-                if row < self.rowCount() - 1:
-                    self.setCurrentCell(row + 1, col)
-                    self.selectRow(row + 1)
->>>>>>> 40ded903
                 return
 
             if self.state() != QAbstractItemView.EditingState and event.text():
@@ -362,14 +350,19 @@
                 else:
                     self._selection_before_edit = rows
                 self.edit(index)
-<<<<<<< HEAD
                 super().keyPressEvent(event)
                 return
 
-=======
-                editor = QApplication.focusWidget()
-                if editor and editor is not self:
-                    QApplication.sendEvent(editor, event)
+        super().keyPressEvent(event)
                 return
->>>>>>> 40ded903
-        super().keyPressEvent(event)+
+            if self.state() != QAbstractItemView.EditingState and event.text():
+                rows = [idx.row() for idx in self.selectionModel().selectedRows()]
+                if len(rows) > 1 and index.row() in rows:
+                    self._selection_before_edit = rows
+                    QTimer.singleShot(0, lambda r=rows: self._restore_selection(r))
+                else:
+                    self._selection_before_edit = rows
+                self.edit(index)
+                super().keyPressEvent(event)
+                return
