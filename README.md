# Photo/Video Renamer

A desktop application to rename photos and videos using project numbers, tags and optional suffixes.

## Setup

1. Install Python 3.10 or newer.
2. Create and activate a virtual environment:
   ```bash
   python -m venv venv
   source venv/bin/activate  # on Windows use .\venv\Scripts\activate
   pip install -r requirements.txt
   ```
3. Start the application:
   ```bash
   python -m mic_renamer
   ```

Configuration files are stored in the user specific configuration directory
(e.g. `~/.config/mic_renamer` on Linux). Set the `RENAMER_CONFIG_DIR`
environment variable to override this location. Defaults are bundled in
`mic_renamer/config/defaults.yaml` and will be merged with your custom
configuration at startup. A default `tags.json` file containing available tag
codes is copied to the configuration directory on first run if it does not
already exist. The application also remembers the last used project number so it
is restored on the next launch.

Tag usage statistics are written to ``tag_usage.json`` in the same
configuration directory. You can discover the full path programmatically:

```python
from mic_renamer.logic.tag_usage import get_usage_path
print(get_usage_path())
```

## Building a Standalone Executable

<<<<<<< HEAD
You can bundle the application using [PyInstaller](https://pyinstaller.org/).
The provided ``mic_renamer.spec`` builds an "onedir" distribution that includes
the required ``defaults.yaml`` and ``tags.json`` data files. Do not pass
``--onefile`` when using this spec file:

```bash
pip install pyinstaller
pyinstaller mic_renamer.spec
=======
You can bundle the application into a single executable using
[PyInstaller](https://pyinstaller.org/). The provided ``mic_renamer.spec`` file
ensures that required data files like ``defaults.yaml`` and ``tags.json`` are
included in the build:

```bash
pip install pyinstaller

pyinstaller --onefile mic_renamer.spec

>>>>>>> 5d328f31
```

The resulting build directory is written to ``dist/mic-renamer``.

If you prefer a single-file executable, run PyInstaller directly on the entry
module or use the provided ``mic_renamer_onefile.spec``:

```bash
pyinstaller --onefile mic_renamer/__main__.py
# or
pyinstaller mic_renamer_onefile.spec
```<|MERGE_RESOLUTION|>--- conflicted
+++ resolved
@@ -35,16 +35,7 @@
 
 ## Building a Standalone Executable
 
-<<<<<<< HEAD
-You can bundle the application using [PyInstaller](https://pyinstaller.org/).
-The provided ``mic_renamer.spec`` builds an "onedir" distribution that includes
-the required ``defaults.yaml`` and ``tags.json`` data files. Do not pass
-``--onefile`` when using this spec file:
 
-```bash
-pip install pyinstaller
-pyinstaller mic_renamer.spec
-=======
 You can bundle the application into a single executable using
 [PyInstaller](https://pyinstaller.org/). The provided ``mic_renamer.spec`` file
 ensures that required data files like ``defaults.yaml`` and ``tags.json`` are
@@ -55,7 +46,6 @@
 
 pyinstaller --onefile mic_renamer.spec
 
->>>>>>> 5d328f31
 ```
 
 The resulting build directory is written to ``dist/mic-renamer``.
